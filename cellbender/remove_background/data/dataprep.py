"""Helper functions for preparing dataloaders, as well as
a class to implement loading data from a sparse matrix in mini-batches.

Intentionally uses global random state, and does not keep its own random number
generator, in order to facilitate checkpointing.
"""

import numpy as np
import scipy.sparse as sp

import cellbender.remove_background.consts as consts

import torch
import torch.utils.data

import logging
from typing import Tuple, List, Optional, Callable


logger = logging.getLogger('cellbender')


class SparseDataset(torch.utils.data.Dataset):
    """torch.utils.data.Dataset wrapping a scipy.sparse.csr.csr_matrix

    Each sample will be retrieved by indexing matrices along the leftmost
    dimension.

    Args:
        *csrs (scipy.sparse.csr.csr_matrix): sparse matrices that have the same
        size in the leftmost dimension.

    """
    # see https://pytorch.org/docs/stable/_modules/torch/utils/data/dataset.html

    def __init__(self, *csrs):
        assert all(csrs[0].shape[0] == csr.shape[0] for csr in csrs)
        self.csrs = csrs

    def __getitem__(self, index) -> Tuple:
        return tuple(csr[index, ...] for csr in self.csrs)

    def __len__(self) -> int:
        return self.csrs[0].shape[0]


class DataLoader:
    """Dataloader.

    This dataloader loads a specified fraction of cell barcodes + unknowns, and
    also mixes in a specified fraction of a random sampling of empty barcodes.

    """

    def __init__(self,
                 dataset: sp.csr_matrix,
                 device: str,
                 empty_drop_dataset: Optional[sp.csr_matrix],
                 batch_size: int = consts.DEFAULT_BATCH_SIZE,
                 fraction_empties: float = consts.FRACTION_EMPTIES,
<<<<<<< HEAD
                 shuffle: bool = True,
                 sort_by: Optional[Callable[[sp.csr_matrix], np.ndarray]] = None,
                 use_cuda: bool = True):
        """
        Args:
            dataset: Droplet count matrix [cell, gene]
            empty_drop_dataset: Surely empty droplets count matrix
            batch_size: Number of droplets in minibatch
            fraction_empties: Fraction of each minibatch that will consist of
                surely empty droplets
            shuffle: True to shuffle data. Incompatible with sort_by.
            sort_by: Lambda function which, when applied to the sparse matrix,
                will return values that can be sorted to give a sort order to
                the dataset. Dataloader will load data in order of increasing
                values. Object attributes sort_order and unsort_order will be
                made available.
            use_cuda: True to load data to GPU
        """
        if shuffle:
            assert sort_by is None, 'Cannot sort_by and shuffle at the same time'
        self.sort_fn = sort_by
=======
                 shuffle: bool = True):
>>>>>>> 7202b56c
        self.dataset = dataset
        if self.sort_fn is not None:
            sort_values = self.sort_fn(self.dataset)
            sort_order = np.argsort(sort_values)
            self.ind_list = sort_order
            self.sort_order = sort_order.copy()
            self._unsort_dict = {i: val for i, val in enumerate(self.sort_order)}
        else:
            self.ind_list = np.arange(self.dataset.shape[0])
            self.sort_order = self.ind_list.copy()
            self._unsort_dict = {i: i for i in self.ind_list}
        self.empty_drop_dataset = empty_drop_dataset
        if self.empty_drop_dataset is None:
            self.empty_ind_list = np.array([])
        else:
            self.empty_ind_list = np.arange(self.empty_drop_dataset.shape[0])
        self.batch_size = batch_size
        self.fraction_empties = fraction_empties
        self.cell_batch_size = int(batch_size * (1. - fraction_empties))
        self.shuffle = shuffle
<<<<<<< HEAD
        self.device = 'cpu'
        self.use_cuda = use_cuda
        if self.use_cuda:
            self.device = 'cuda'
        self._length = None
=======
        self.random = np.random.RandomState(seed=1234)
        self.device = device
>>>>>>> 7202b56c
        self._reset()

    @torch.no_grad()
    def unsort_inds(self, bcs):
        if self.sort_fn is None:
            return bcs  # just for speed
        else:
            return torch.tensor([self._unsort_dict[bc.item()] for bc in bcs], device='cpu')

    def _reset(self):
        if self.shuffle:
            np.random.shuffle(self.ind_list)  # Shuffle cell inds in place
        self.ptr = 0

    def get_state(self):
        """Internal state of the data loader, used for checkpointing"""
        return {'ind_list': self.ind_list, 'ptr': self.ptr}

    def set_state(self, ind_list: np.ndarray, ptr: int):
        self.ind_list = ind_list
        self.ptr = ptr
        assert self.ptr <= len(self.ind_list), \
            f'Problem setting dataloader state: pointer ({ptr}) is outside the ' \
            f'length of the ind_list ({len(ind_list)})'

    def reset_ptr(self):
        self.ptr = 0

    @property
    def length(self):
        if self._length is None:
            self._length = self._get_length()
        return self._length

    def _get_length(self):
        # avoid the potential for an off-by-one error by just going through it
        i = 0
        for _ in self:
            i += 1
        return i

    def __len__(self):
        return self.length

    def __iter__(self):
        return self

    def __next__(self):
        # Skip last batch if the size is < smallest allowed batch
        remaining_cells = self.ind_list.size - self.ptr
        if remaining_cells < consts.SMALLEST_ALLOWED_BATCH:
            if remaining_cells > 0:
                logger.debug(f'Dropped last minibatch of {remaining_cells} cells')
            self._reset()
            raise StopIteration()

        else:

            # Move the pointer by the number of cells in this minibatch.
            next_ptr = min(self.ind_list.size, self.ptr + self.cell_batch_size)

            # Decide on cell (+ transition region) indices.
            cell_inds = self.ind_list[self.ptr:next_ptr]

            # Decide on empty droplet indices. (Number changes at end of epoch.)
            n_empties = int(cell_inds.size *
                            (self.fraction_empties /
                             (1 - self.fraction_empties)))
            if self.empty_ind_list.size > 0:
                # This does not happen for 'simple' model.
                empty_inds = np.random.choice(self.empty_ind_list,
                                              size=n_empties,
                                              replace=True)

                if empty_inds.size > 0:
                    csr_list = [self.dataset[cell_inds, :],
                                self.empty_drop_dataset[empty_inds, :]]
                else:
                    csr_list = [self.dataset[cell_inds, :]]
            else:
                csr_list = [self.dataset[cell_inds, :]]

            # Get a dense tensor from the sparse matrix.
            dense_tensor = sparse_collate(csr_list)

            # Increment the pointer and return the minibatch.
            self.ptr = next_ptr
            return dense_tensor.to(device=self.device)


<<<<<<< HEAD
def prep_sparse_data_for_training(dataset: sp.csr_matrix,
                                  empty_drop_dataset: sp.csr_matrix,
=======
def prep_sparse_data_for_training(dataset: sp.csr.csr_matrix,
                                  empty_drop_dataset: sp.csr.csr_matrix,
                                  random_state: np.random.RandomState,
                                  device: str,
>>>>>>> 7202b56c
                                  training_fraction: float = consts.TRAINING_FRACTION,
                                  fraction_empties: float = consts.FRACTION_EMPTIES,
                                  batch_size: int = consts.DEFAULT_BATCH_SIZE,
                                  shuffle: bool = True) -> Tuple[
                                      torch.utils.data.DataLoader,
                                      torch.utils.data.DataLoader]:
    """Create torch.utils.data.DataLoaders for train and tests set.

    The dataset is not loaded into memory as a dense matrix upfront.  Instead
    of using a torch.utils.data.TensorDataset, a SparseDataset is used, which
    only transforms a sparse matrix to a dense one when a minibatch is loaded.
    This is slower, but necessary for datasets which are too large to be
    loaded into memory as a dense matrix all at once.

    Args:
        dataset: Matrix of gene counts, where rows are cell barcodes and
            columns are genes.
        empty_drop_dataset: Matrix of gene counts, where rows are surely-empty
            droplet barcodes and columns are genes.
        training_fraction: Fraction of data to use as the training set.  The
            rest becomes the test set.
        fraction_empties: Fraction of each minibatch to be composed of empty
            droplets.
        batch_size: Number of cell barcodes per mini-batch of data.
        shuffle: Passed as an argument to torch.utils.data.DataLoader.  If
            True, the data is reshuffled at every epoch.
        device: Backend, one of ['cpu', 'cuda', 'mps']

    Returns:
        train_loader: torch.utils.data.DataLoader object for training set.
        test_loader: torch.utils.data.DataLoader object for tests set.

    Examples:
        train_loader, test_loader = prep_sparse_data_for_training(dataset,
                                        training_fraction=0.9,
                                        batch_size=128, shuffle=True)

    """

    # Choose train and test indices from analysis dataset.
    training_mask = np.random.rand(dataset.shape[0]) < training_fraction
    training_indices = [idx for idx in range(dataset.shape[0])
                        if training_mask[idx]]
    test_indices = [idx for idx in range(dataset.shape[0])
                    if not training_mask[idx]]

    # Choose train and test indices from empty drop dataset.
    training_mask_empty = (np.random.rand(empty_drop_dataset.shape[0]) < training_fraction)
    training_indices_empty = [idx for idx in range(empty_drop_dataset.shape[0])
                              if training_mask_empty[idx]]
    test_indices_empty = [idx for idx in range(empty_drop_dataset.shape[0])
                          if not training_mask_empty[idx]]

    # Set up training dataloader.
    train_dataset = dataset[training_indices, ...]
    train_dataset_empty = empty_drop_dataset[training_indices_empty, ...]
    train_loader = DataLoader(dataset=train_dataset,
                              empty_drop_dataset=train_dataset_empty,
                              batch_size=batch_size,
                              fraction_empties=fraction_empties,
                              shuffle=shuffle,
                              device=device)

    # Set up test dataloader.
    test_dataset = dataset[test_indices, ...]
    test_dataset_empty = empty_drop_dataset[test_indices_empty, ...]
    test_loader = DataLoader(dataset=test_dataset,
                             empty_drop_dataset=test_dataset_empty,
                             batch_size=batch_size,
                             fraction_empties=fraction_empties,
                             shuffle=shuffle,
                             device=device)

    return train_loader, test_loader


def sparse_collate(batch: List[Tuple[sp.csr_matrix]]) -> torch.Tensor:
    """Load a minibatch of sparse data as a dense torch.Tensor in memory.

    Puts each data field into a tensor with leftmost dimension batch size.
    'batch' is a python list of items from the dataset.
    For a scipy.sparse.csr matrix, this is rows of the matrix, but in python
    list form.

    """
    # https://pytorch.org/docs/stable/_modules/torch/utils/data/dataloader.html
    # default_collate()

    # Stack the list of csr matrices.
    mat = sp.vstack(batch, format='csr')
    # Output a dense torch.Tensor wrapped in a tuple.
    # This is fastest if converted in-place using torch.from_numpy().
    a = np.array(mat.todense(), dtype=np.float32)
    return torch.from_numpy(a)<|MERGE_RESOLUTION|>--- conflicted
+++ resolved
@@ -58,10 +58,8 @@
                  empty_drop_dataset: Optional[sp.csr_matrix],
                  batch_size: int = consts.DEFAULT_BATCH_SIZE,
                  fraction_empties: float = consts.FRACTION_EMPTIES,
-<<<<<<< HEAD
                  shuffle: bool = True,
-                 sort_by: Optional[Callable[[sp.csr_matrix], np.ndarray]] = None,
-                 use_cuda: bool = True):
+                 sort_by: Optional[Callable[[sp.csr_matrix], np.ndarray]] = None):
         """
         Args:
             dataset: Droplet count matrix [cell, gene]
@@ -80,9 +78,6 @@
         if shuffle:
             assert sort_by is None, 'Cannot sort_by and shuffle at the same time'
         self.sort_fn = sort_by
-=======
-                 shuffle: bool = True):
->>>>>>> 7202b56c
         self.dataset = dataset
         if self.sort_fn is not None:
             sort_values = self.sort_fn(self.dataset)
@@ -103,16 +98,8 @@
         self.fraction_empties = fraction_empties
         self.cell_batch_size = int(batch_size * (1. - fraction_empties))
         self.shuffle = shuffle
-<<<<<<< HEAD
-        self.device = 'cpu'
-        self.use_cuda = use_cuda
-        if self.use_cuda:
-            self.device = 'cuda'
-        self._length = None
-=======
         self.random = np.random.RandomState(seed=1234)
         self.device = device
->>>>>>> 7202b56c
         self._reset()
 
     @torch.no_grad()
@@ -203,15 +190,10 @@
             return dense_tensor.to(device=self.device)
 
 
-<<<<<<< HEAD
-def prep_sparse_data_for_training(dataset: sp.csr_matrix,
-                                  empty_drop_dataset: sp.csr_matrix,
-=======
 def prep_sparse_data_for_training(dataset: sp.csr.csr_matrix,
                                   empty_drop_dataset: sp.csr.csr_matrix,
                                   random_state: np.random.RandomState,
                                   device: str,
->>>>>>> 7202b56c
                                   training_fraction: float = consts.TRAINING_FRACTION,
                                   fraction_empties: float = consts.FRACTION_EMPTIES,
                                   batch_size: int = consts.DEFAULT_BATCH_SIZE,
