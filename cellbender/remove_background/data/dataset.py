"""Class and functions for working with a count matrix dataset."""

import numpy as np
import scipy.sparse as sp
import torch

import cellbender.remove_background.consts as consts
from cellbender.remove_background.data.dataprep import DataLoader
from cellbender.remove_background.data.io import load_data
from cellbender.remove_background.data.priors import get_priors, \
    get_cell_count_given_expected_cells, \
    get_empty_count_given_expected_cells_and_total_droplets, \
    compute_crossover_surely_empty_and_stds
from cellbender.remove_background.sparse_utils import csr_set_rows_to_zero, \
    overwrite_matrix_with_columns_from_another

from typing import Dict, List, Optional, Iterable, Callable
import logging
import argparse


logger = logging.getLogger('cellbender')


class SingleCellRNACountsDataset:
    """Object for storing scRNA-seq count matrix data and basic manipulations
    and pre-processing (e.g. estimation of prior hyperparameters).

    Args:
        input_file: Input data file path.
        expected_cell_count: Expected number of real cells a priori.
        total_droplet_barcodes: Total number of droplets to include in the
            cell-calling analysis.
        force_cell_umi_prior: User wants to force cell UMI prior to be this
        force_empty_umi_prior: User wants to force empty UMI prior to be this
        ambient_counts_in_cells_low_limit: Limit to determine how many features
            are included in the analysis
        model_name: Model to use.
        gene_blacklist: List of integer indices of genes to exclude entirely.
        exclude_features: List of feature types to exclude from the analysis.
            Must be in ['Gene Expression', 'Antibody Capture',
            'CRISPR Guide Capture', 'Custom']
        low_count_threshold: Droplets with UMI counts below this number are
            excluded entirely from the analysis.
        fpr: Target expected false positive rate.

    Attributes:
        input_file: Name of data source file.
        analyzed_barcode_inds: numpy.ndarray of indices that denote which
            barcodes, as indexed in the original dataset, are being used in the
            inference procedure.
        analyzed_gene_inds: numpy.ndarray of indices that denote which genes, as
            indexed in the original dataset, are (nonzero and) being used in the
            inference procedure.
        data: Loaded data as a dict, with ['matrix', 'barcodes', 'gene_names'].
        is_trimmed: This gets set to True after running
            trim_dataset_for_analysis().
        model_name: Name of model being run.
        priors: Priors estimated from the data useful for modelling.
        posterior: BasePosterior estimated after inference.
        empty_UMI_threshold: This UMI count is the maximum UMI count in the
            user-defined surely empty droplets.

    Note: Count data is kept as the original, untransformed data.  Priors are
    in terms of the transformed count data.

    """

    def __init__(self,
                 input_file: str,
                 model_name: str,
                 exclude_features: List[str],
                 low_count_threshold: int,
                 fpr: List[float],
                 expected_cell_count: Optional[int] = None,
                 total_droplet_barcodes: Optional[int] = None,
                 force_cell_umi_prior: Optional[float] = None,
                 force_empty_umi_prior: Optional[float] = None,
                 fraction_empties: Optional[float] = None,
                 ambient_counts_in_cells_low_limit: float = consts.AMBIENT_COUNTS_IN_CELLS_LOW_LIMIT,
                 gene_blacklist: List[int] = []):
        assert input_file is not None, "Attempting to load data, but no " \
                                       "input file was specified."
        self.input_file = input_file
        self.analyzed_barcode_inds = np.array([])  # Barcodes trained each epoch
        self.empty_barcode_inds = np.array([])  # Barcodes sampled randomly each epoch
        self.low_count_cutoff = low_count_threshold
        self.data = None
        self.gmm = None
        self.exclude_features = exclude_features
        self.model_name = model_name
        self.fraction_empties = fraction_empties
        self.is_trimmed = False
        self.low_count_threshold = low_count_threshold
        self.ambient_counts_in_cells_low_limit = ambient_counts_in_cells_low_limit
        self.priors = {}
        self.posterior = None
        self.fpr = fpr

        # Are empty droplets included in this model?
        self.include_empties = False if (self.model_name in ['simple']) else True

        # Load the dataset.
        self.data = load_data(self.input_file)
        self.analyzed_gene_logic = True

        # Eliminate feature types not used in the analysis.
        self._exclude_feature_types()

        # Eliminate zero-count features and blacklisted features.
        self._clean_features(gene_blacklist=gene_blacklist)

        # Estimate priors.
        counts = np.array(self.data['matrix']
                          [:, self.analyzed_gene_logic].sum(axis=1)).squeeze()
        self.priors = get_priors(umi_counts=counts, low_count_threshold=low_count_threshold)

        # Overwrite heuristic priors with user inputs.
        if expected_cell_count is not None:
            logger.debug(f'Fixing expected_cells at {expected_cell_count}')
            self.priors['expected_cells'] = expected_cell_count
            self.priors.update(
                get_cell_count_given_expected_cells(
                    umi_counts=counts, expected_cells=expected_cell_count,
                )
            )
            if (expected_cell_count + consts.NUM_EMPTIES_INCREMENT) > self.priors['total_droplets']:
                # Bump this up to avoid an immediate error
                total_drops = expected_cell_count + consts.NUM_EMPTIES_INCREMENT
                self.priors['total_droplets'] = total_drops
                logger.debug(f'Incrementing total_droplets to be {total_drops}')
                if total_droplet_barcodes is None:
                    # If this isn't getting recomputed next, recompute now
                    self.priors.update(
                        get_empty_count_given_expected_cells_and_total_droplets(
                            umi_counts=counts, expected_cells=self.priors['expected_cells'],
                            total_droplets=total_drops,
                        )
                    )
        if total_droplet_barcodes is not None:
            logger.debug(f'Fixing total_droplets at {total_droplet_barcodes}')
            self.priors['total_droplets'] = total_droplet_barcodes
            self.priors.update(
                get_empty_count_given_expected_cells_and_total_droplets(
                    umi_counts=counts, expected_cells=self.priors['expected_cells'],
                    total_droplets=total_droplet_barcodes,
                )
            )

        # Force priors if user elects to do so.
        if force_cell_umi_prior is not None:
            logger.debug(f'Forcing cell UMI count prior to be {force_cell_umi_prior}')
            self.priors['cell_counts'] = force_cell_umi_prior
        if force_empty_umi_prior is not None:
            logger.debug(f'Forcing empty droplet UMI count prior to be {force_empty_umi_prior}')
            self.priors['empty_counts'] = force_empty_umi_prior
            middle = np.sqrt(self.priors['cell_counts'] * force_empty_umi_prior)
            self.priors['empty_count_upper_limit'] = min(middle, 2 * force_empty_umi_prior)

        # Recompute a few quantities if some things were replaced by user input.
        compute_crossover_surely_empty_and_stds(umi_counts=counts, priors=self.priors)
        logger.info(f"Prior on counts for cells is {int(self.priors['cell_counts'])}")
        logger.info(f"Prior on counts for empty droplets is {int(self.priors['empty_counts'])}")
        logger.debug('\n'.join(['Priors:'] + [f'{k}: {v}' for k, v in self.priors.items()]))

        # Do not analyze features which are not expected to contribute to noise.
        self._trim_noiseless_features()
        self.analyzed_gene_inds = np.where(self.analyzed_gene_logic)[0].astype(dtype=int)
        logger.info(f"Including {len(self.analyzed_gene_inds)} features in the analysis.")

        # Determine barcodes to be analyzed.
        self._trim_droplets()
        self.is_trimmed = True

        # Estimate gene expression priors.
        self.priors.update(self._estimate_chi_ambient())

        logger.debug('\n'.join(['Priors:'] + [f'{k}: {v}' for k, v in self.priors.items()]))

    def _exclude_feature_types(self):
        """Exclude feature types as specified by user.
        Sets the value of self.analyzed_gene_logic
        """

        # Skip if feature types are not specified.
        if self.data['feature_types'] is None:
            if len(self.exclude_features) > 0:
                logger.warning(f"WARNING: specified --exclude-feature-types "
                               f"{self.exclude_features} but no feature_type "
                               f"information was found in the input file. Proceeding "
                               f"without excluding any features. If this is not the "
                               f"intended outcome, please check your input file "
                               f"format.")
            else:
                logger.info('No feature type information specified in the input '
                            'file. Including all features in the analysis.')
            return

        # Feature types are specified.
        dtype = type(self.data['feature_types'][0])
        is_bytestring = (dtype != str) and (dtype != np.str_)

        def convert(s):
            if is_bytestring:
                return str(s, encoding='utf-8')
            return s

        feature_type_array = np.array([convert(f) for f in self.data['feature_types']], dtype=str)
        feature_types = np.unique(feature_type_array)
        feature_info = [f"{(feature_type_array == f).sum()} {f}" for f in feature_types]
        logger.info(f"Features in dataset: {', '.join(feature_info)}")

        # Keep track of a logical array for which features to include.
        inclusion_logic = np.ones(len(feature_type_array), dtype=bool)  # all True

        for feature in self.exclude_features:
            logger.info(f"Excluding {feature} features (output will equal input).")
            logic = np.array([f not in self.exclude_features
                              for f in feature_type_array], dtype=bool)
            inclusion_logic = np.logical_and(inclusion_logic, logic)
            logger.info(f"    - This results in the exclusion of "
                        f"{len(feature_type_array) - logic.sum()} "
                        f"features.")

        # Update self.analyzed_gene_logic
        self.analyzed_gene_logic = np.logical_and(
            self.analyzed_gene_logic,
            inclusion_logic,
        )

    def _clean_features(self, gene_blacklist: List[int] = []):
        """Trim the dataset by removing zero-count and blacklisted features.
        Sets the value of self.analyzed_gene_logic

        Args:
            gene_blacklist: List of gene indices to trim out and exclude.
        """

        logger.info("Trimming features for inference.")

        # Get data matrix and barcode order that sorts barcodes by UMI count.
        matrix = self.data['matrix']

        # Choose which genes to use based on their having nonzero counts.
        # (All barcodes must be included so that inference can generalize.)
        feature_counts_per_barcode = np.array(matrix.sum(axis=0)).squeeze()
        inclusion_logic = (feature_counts_per_barcode > 0)

        # Update self.analyzed_gene_inds
        self.analyzed_gene_logic = np.logical_and(self.analyzed_gene_logic, inclusion_logic)

        # Remove blacklisted genes.
        if len(gene_blacklist) > 0:
            gene_blacklist = set(gene_blacklist)
            inclusion_logic = np.array([g not in gene_blacklist
                                        for g in range(len(self.analyzed_gene_logic))])
            logger.info(f"Ignoring {np.logical_not(inclusion_logic).sum()} "
                        f"specified features.")
            self.analyzed_gene_logic = np.logical_and(
                self.analyzed_gene_logic,
                inclusion_logic,
            )

        if self.analyzed_gene_logic.sum() == 0:
            logger.warning("No features remain after eliminating zero-count "
                           "and ignored features. Terminating analysis.")
            raise AssertionError("No features with nonzero counts remain. Check "
                                 "the input data file and check "
                                 "--exclude-feature-types and --ignore-features")

        logger.info(f"{self.analyzed_gene_logic.sum()} features have nonzero counts.")

    def _trim_noiseless_features(self):
        """Trim the dataset for inference, choosing genes to use.

        To be run after trimming features first, then trimming barcodes.

        Sets the value of self.analyzed_gene_inds
        """

        assert len(self.priors.keys()) > 0, 'Run self.priors = get_priors() before ' \
                                            'self._trim_noiseless_features()'

        # Find average counts per gene in empty droplets.
        count_matrix = self.data['matrix'][:, self.analyzed_gene_logic]
        counts = np.array(count_matrix.sum(axis=1)).squeeze()
        cutoff = self.priors['empty_count_upper_limit']
        count_matrix_empties = count_matrix[(counts < cutoff)
                                            & (counts > self.low_count_threshold), :]
        mean_counts_per_empty_g = np.array(count_matrix_empties.mean(axis=0)).squeeze()

        # Estimate counts in cells, but use a minimum number of cells just as a floor.
        ambient_counts_in_cells_g = (max(self.priors['expected_cells'], 5000)
                                     * mean_counts_per_empty_g)

        # Include features that are projected to have noise above the low limit.
        inclusion_logic_subset = (ambient_counts_in_cells_g
                                  > self.ambient_counts_in_cells_low_limit)
        inclusion_logic = np.ones(len(self.analyzed_gene_logic), dtype=bool)
        inclusion_logic[self.analyzed_gene_logic] = inclusion_logic_subset

        # Record in self.analyzed_gene_logic
        self.analyzed_gene_logic = np.logical_and(
            self.analyzed_gene_logic,
            inclusion_logic,
        )
        logger.info(f"Excluding {np.logical_not(inclusion_logic).sum()} features that "
                    f"are estimated to have <= {self.ambient_counts_in_cells_low_limit} "
                    f"background counts in cells.")

    def _trim_droplets(self):
        """Trim the dataset for inference, choosing barcodes to use.

        Sets the values of self.analyzed_barcode_inds, and
        self.empty_barcode_inds, which are used throughout training.
        """

        logger.info("Trimming barcodes for inference.")

        # Get data matrix and barcode order that sorts barcodes by UMI count.
        matrix = self.get_count_matrix_all_barcodes()  # self.data['matrix']
        umi_counts = np.array(matrix.sum(axis=1)).squeeze()
        # umi_counts_features_trimmed = self.get_count_matrix_all_barcodes()
        umi_count_order = np.argsort(umi_counts)[::-1]
        n_cells = self.priors['expected_cells']
        total_droplet_barcodes = self.priors['total_droplets']

        # If running the simple model, just use the expected cells, no more.
        if not self.include_empties:

            self.analyzed_barcode_inds = np.array(umi_count_order[:n_cells],
                                                  dtype=int)

            logger.info(f"Excluding empty droplets due to '{self.model_name}' model: "
                        f"using {self.analyzed_barcode_inds.size} cell barcodes.")

        # If not using the simple model, include empty droplets.
        else:

            assert total_droplet_barcodes - n_cells > 0, \
                f"The number of cells is {n_cells}, but the " \
                f"number of total droplets included is " \
                f"{total_droplet_barcodes}.  Increase " \
                f"--total_droplet_barcodes above {n_cells}, or " \
                f"specify a different number of expected cells using " \
                f"--expected-cells"

            # Set the low UMI count cutoff to be the greater of either
            # the user input value, or an empirically-derived value.
            factor = consts.EMPIRICAL_LOW_UMI_TO_EMPTY_DROPLET_THRESHOLD
            empirical_low_count_cutoff = int(self.priors['empty_counts'] * factor)
            low_count_cutoff = max(self.low_count_threshold, empirical_low_count_cutoff)
            self.low_count_cutoff = low_count_cutoff
            logger.info(f"Excluding barcodes with counts below {low_count_cutoff}")

            # See how many barcodes there are to work with total.
            num_barcodes_above_umi_cutoff = np.sum(umi_counts > low_count_cutoff).item()

            assert num_barcodes_above_umi_cutoff > 0, \
                f"There are no barcodes with UMI counts over the lower " \
                f"cutoff of {low_count_cutoff}"

            assert num_barcodes_above_umi_cutoff > n_cells, \
                f"There are no empty droplets with UMI counts over the lower " \
                f"cutoff of {low_count_cutoff}.  Some empty droplets are " \
                f"necessary for the analysis.  Reduce the " \
                f"--low-count-threshold parameter."

            # Use the cell barcodes and transition barcodes for analysis.
            self.analyzed_barcode_inds = umi_count_order[:total_droplet_barcodes]

            # Decide which empty barcodes to include.
            empty_droplet_sorted_barcode_inds = \
                np.arange(total_droplet_barcodes, num_barcodes_above_umi_cutoff,
                          dtype=int)  # The entire range
            self.empty_barcode_inds = umi_count_order[empty_droplet_sorted_barcode_inds]

            # Find the UMI threshold for surely empty droplets.
            self.empty_UMI_threshold = umi_counts[umi_count_order][total_droplet_barcodes]

            # Find the max UMI count for any cell.
            self.max_UMI_count = umi_counts.max()

            # Estimate cell logit probability prior.
            cell_prob = (n_cells / total_droplet_barcodes) * (1. - self.fraction_empties)
            self.priors['cell_logit'] = np.log(cell_prob) - np.log(1. - cell_prob)

            logger.info(f"Using {n_cells} probable cell "
                        f"barcodes, plus an additional "
                        f"{total_droplet_barcodes - n_cells} barcodes, "
                        f"and {len(self.empty_barcode_inds)} empty "
                        f"droplets.")
            logger.info(f"Largest surely-empty droplet has "
                        f"{int(self.empty_UMI_threshold)} UMI counts.")

            if ((low_count_cutoff == self.low_count_threshold)
                    and (len(self.empty_barcode_inds) == 0)):
                logger.warning("Warning: few empty droplets identified. Low "
                               "UMI cutoff may be too high. Check the UMI "
                               "decay curve, and decrease the "
                               "--low-count-threshold parameter if necessary.")

    def _estimate_chi_ambient(self) -> Dict[str, torch.Tensor]:
        """Estimate chi_ambient and chi_bar"""

        matrix = self.data['matrix'].tocsc()
        count_matrix = matrix[:, self.analyzed_gene_inds].tocsr()
        umi_counts = np.array(count_matrix.sum(axis=1)).squeeze()

        # Estimate the ambient gene expression profile.
        ep = np.finfo(np.float32).eps.item()  # small value
        empty_droplet_logic = ((umi_counts < self.priors['surely_empty_counts'])
                               & (umi_counts > self.low_count_cutoff))
        chi_ambient = np.array(count_matrix[empty_droplet_logic, :].sum(axis=0)).squeeze() + ep
        chi_ambient = torch.tensor(chi_ambient / chi_ambient.sum()).float()
        chi_bar = np.array(count_matrix.sum(axis=0)).squeeze() + ep
        chi_bar = torch.tensor(chi_bar / chi_bar.sum()).float()

        return {'chi_ambient': chi_ambient, 'chi_bar': chi_bar}

    def get_count_matrix(self) -> sp.csr_matrix:
        """Get the count matrix, trimmed if trimming has occurred."""

        # Return the count matrix for selected barcodes and genes.
        trimmed_bc_matrix = self.data['matrix'][self.analyzed_barcode_inds,
                                                :].tocsc()
        trimmed_matrix = trimmed_bc_matrix[:, self.analyzed_gene_inds].tocsr()
        return trimmed_matrix

    def get_count_matrix_empties(self) -> sp.csr_matrix:
        """Get the count matrix for empty drops, trimmed if possible."""

        # Return the count matrix for selected barcodes and genes.
        trimmed_bc_matrix = self.data['matrix'][self.empty_barcode_inds,
                                                :].tocsc()
        trimmed_matrix = trimmed_bc_matrix[:, self.analyzed_gene_inds].tocsr()
        return trimmed_matrix

    def get_count_matrix_all_barcodes(self) -> sp.csr_matrix:
        """Get the count matrix, trimming only genes, not barcodes."""

        # Return the count matrix for selected barcodes and genes.
        trimmed_bc_matrix = self.data['matrix'].tocsc()
        trimmed_matrix = trimmed_bc_matrix[:, self.analyzed_gene_inds].tocsr()
        return trimmed_matrix

    def get_dataloader(self,
                       device: str,
                       batch_size: int = 200,
                       shuffle: bool = False,
                       analyzed_bcs_only: bool = True,
                       sort_by: Optional[Callable[[sp.csr_matrix], float]] = None,
                       ) -> DataLoader:
        """Return a dataloader for the count matrix.

        Args:
            device: Backend in ['cuda', 'mps', 'cpu'].
            batch_size: Size of minibatch of data yielded by dataloader.
            shuffle: Whether dataloader should shuffle the data.
            analyzed_bcs_only: Only include the barcodes that have been
                analyzed, not the surely empty droplets.
            sort_by: Lambda function which, when applied to the sparse matrix,
                will return values that can be sorted to give a sort order to
                the dataset. Dataloader will load data in order of increasing
                values.

        Returns:
            data_loader: A dataloader that yields the entire dataset in batches.

        """

        if analyzed_bcs_only:
            count_matrix = self.get_count_matrix()
        else:
            count_matrix = self.get_count_matrix_all_barcodes()

<<<<<<< HEAD
        data_loader = DataLoader(
            count_matrix,
            empty_drop_dataset=None,
            batch_size=batch_size,
            fraction_empties=0.,
            shuffle=shuffle,
            sort_by=sort_by,
            use_cuda=use_cuda,
        )
        return data_loader

    def restore_eliminated_features_in_cells(
=======
        return DataLoader(count_matrix,
                          empty_drop_dataset=None,
                          batch_size=batch_size,
                          fraction_empties=0.,
                          shuffle=shuffle,
                          device=device)

    def save_to_output_file(
>>>>>>> 7202b56c
            self,
            inferred_count_matrix: sp.csc_matrix,
            cell_probabilities_analyzed_bcs: np.ndarray
    ) -> sp.csc_matrix:
        """Add the data back in for any features not used during inference,
        (the used features being defined in self.analyzed_gene_inds),
        so that the output for these features exactly matches the input.

        Args:
            inferred_count_matrix: A sparse count matrix
            cell_probabilities_analyzed_bcs: Cell probabilities for the subset of
                barcodes that were analyzed.

        Returns:
            output: A sparse count matrix, with the unused feature values filled
                in with the raw data.

        """

        # Rescue the raw data for ignored features.
        out = overwrite_matrix_with_columns_from_another(
            mat1=inferred_count_matrix,
            mat2=self.data['matrix'],
            column_inds=self.analyzed_gene_inds)

        # But ensure that empty droplets are empty in the output.
        cell_probabilities_all_bcs = np.zeros(out.shape[0])
        cell_probabilities_all_bcs[self.analyzed_barcode_inds] = cell_probabilities_analyzed_bcs
        empty_inds = np.where(cell_probabilities_all_bcs <= consts.CELL_PROB_CUTOFF)[0]
        out = csr_set_rows_to_zero(csr=out.tocsr(), row_inds=empty_inds)

        return out.tocsc()


def get_dataset_obj(args: argparse.Namespace) -> SingleCellRNACountsDataset:
    """Helper function that uses the argparse namespace"""

    return SingleCellRNACountsDataset(
        input_file=args.input_file,
        expected_cell_count=args.expected_cell_count,
        total_droplet_barcodes=args.total_droplets,
        force_cell_umi_prior=args.force_cell_umi_prior,
        force_empty_umi_prior=args.force_empty_umi_prior,
        fraction_empties=args.fraction_empties,
        model_name=args.model,
        gene_blacklist=args.blacklisted_genes,
        exclude_features=args.exclude_features,
        low_count_threshold=args.low_count_threshold,
        ambient_counts_in_cells_low_limit=args.ambient_counts_in_cells_low_limit,
        fpr=args.fpr,
    )<|MERGE_RESOLUTION|>--- conflicted
+++ resolved
@@ -474,7 +474,6 @@
         else:
             count_matrix = self.get_count_matrix_all_barcodes()
 
-<<<<<<< HEAD
         data_loader = DataLoader(
             count_matrix,
             empty_drop_dataset=None,
@@ -482,21 +481,11 @@
             fraction_empties=0.,
             shuffle=shuffle,
             sort_by=sort_by,
-            use_cuda=use_cuda,
+            device=device
         )
         return data_loader
 
     def restore_eliminated_features_in_cells(
-=======
-        return DataLoader(count_matrix,
-                          empty_drop_dataset=None,
-                          batch_size=batch_size,
-                          fraction_empties=0.,
-                          shuffle=shuffle,
-                          device=device)
-
-    def save_to_output_file(
->>>>>>> 7202b56c
             self,
             inferred_count_matrix: sp.csc_matrix,
             cell_probabilities_analyzed_bcs: np.ndarray
