"""Helper functions for training."""

import pyro
from pyro.util import ignore_jit_warnings
from pyro.infer import SVI
import torch

from cellbender.remove_background.model import RemoveBackgroundPyroModel
from cellbender.remove_background.data.dataprep import DataLoader
from cellbender.remove_background.exceptions import NanException, ElboException
import cellbender.remove_background.consts as consts
from cellbender.remove_background.checkpoint import save_checkpoint
from cellbender.monitor import get_hardware_usage

import numpy as np

import argparse
from typing import Tuple, List, Optional
import logging
import time
from datetime import datetime
import sys


logger = logging.getLogger('cellbender')


def is_scheduler(optim):
    """Currently is_scheduler is on a pyro dev branch"""
    if hasattr(optim, 'is_scheduler'):
        return optim.is_scheduler()
    else:
        return type(optim) == pyro.optim.lr_scheduler.PyroLRScheduler


def train_epoch(svi: SVI,
                train_loader: DataLoader) -> float:
    """Train a single epoch.

    Args:
        svi: The pyro object used for stochastic variational inference.
        train_loader: Dataloader for training set.
        epoch: Epoch used by the learning rate scheduler.  Use None for normal
            schedule.  Can co-opt the schedule by setting a value (cool off).

    Returns:
        total_epoch_loss_train: The loss for this epoch of training, which is
            -ELBO, normalized by the number of items in the training set.

    """

    # Initialize loss accumulator and training set size.
    epoch_loss = 0.
    normalizer_train = 0.

    # Train an epoch by going through each mini-batch.
    for x_cell_batch in train_loader:

        # Perform gradient descent step and accumulate loss.
        epoch_loss += svi.step(x_cell_batch)
        normalizer_train += x_cell_batch.size(0)

        if is_scheduler(svi.optim):
            svi.optim.step()  # for LR scheduling

    # Return epoch loss.
    total_epoch_loss_train = epoch_loss / normalizer_train

    if is_scheduler(svi.optim):
        try:
            logger.debug(f'Learning rate scheduler: LR = '
                         f'{list(svi.optim.optim_objs.values())[0].get_last_lr()[0]:.2e}')
        except IndexError:
            logger.debug('No values being optimized')
            pass

    return total_epoch_loss_train


def evaluate_epoch(svi: pyro.infer.SVI,
                   test_loader: DataLoader) -> float:
    """Evaluate loss on tests set for a single epoch.

        Args:
            svi: The pyro object used for stochastic variational inference.
            test_loader: Dataloader for tests set.

        Returns:
            total_epoch_loss_train: The loss for this epoch of training, which
                is -ELBO, normalized by the number of items in the training set.

    """

    # Initialize loss accumulator and training set size.
    test_loss = 0.
    normalizer_test = 0.

    # Compute the loss over the entire tests set.
    for x_cell_batch in test_loader:

        # Accumulate loss.
        test_loss += svi.evaluate_loss(x_cell_batch)
        normalizer_test += x_cell_batch.size(0)

    # Return epoch loss.
    if normalizer_test > 0:
        total_epoch_loss_test = test_loss / normalizer_test
    else:
        total_epoch_loss_test = np.nan

    return total_epoch_loss_test


@ignore_jit_warnings()
def run_training(model: RemoveBackgroundPyroModel,
                 args: argparse.Namespace,
                 svi: pyro.infer.SVI,
                 train_loader: DataLoader,
                 test_loader: DataLoader,
                 epochs: int,
                 output_filename: str,
                 test_freq: int = 10,
                 final_elbo_fail_fraction: float = None,
                 epoch_elbo_fail_fraction: float = None,
                 ckpt_tarball_name: str = consts.CHECKPOINT_FILE_NAME,
                 checkpoint_freq: int = 10) -> Tuple[List[float], List[float]]:
    """Run an entire course of training, evaluating on a tests set periodically.

        Args:
            model: The model, here in order to store train and tests loss.
            args: Parsed arguments, which get saved to checkpoints.
            svi: The pyro object used for stochastic variational inference.
            train_loader: Dataloader for training set.
            test_loader: Dataloader for tests set.
            epochs: Number of epochs to run training.
            output_filename: User-specified output file, used to construct
                checkpoint filenames.
            test_freq: Test set loss is calculated every test_freq epochs of
                training.
            final_elbo_fail_fraction: Fail if final test ELBO >=
                best ELBO * (1 + this value)
            epoch_elbo_fail_fraction: Fail if current test ELBO >=
                previous ELBO * (1 + this value)
            ckpt_tarball_name: Name of saved tarball for checkpoint.
            checkpoint_freq: Checkpoint after this many minutes

        Returns:
            total_epoch_loss_train: The loss for this epoch of training, which
                is -ELBO, normalized by the number of items in the training set.

    """

    # Initialize train and tests ELBO with empty lists.
    train_elbo = []
    lr = []
    epoch_checkpoint_freq = 1000  # a large number... it will be recalculated

    # Run training loop.  Use try to allow for keyboard interrupt.
    try:

        start_epoch = (1 if (model is None) or (len(model.loss['train']['epoch']) == 0)
                       else model.loss['train']['epoch'][-1] + 1)

        for epoch in range(start_epoch, epochs + 1):

            # In debug mode, log hardware load every epoch.
            if args.debug:
                # Don't spend time pinging usage stats if we will not use the log.
                # TODO: use multiprocessing to sample these stats DURING training...
                logger.debug('\n' + get_hardware_usage(use_cuda=model.use_cuda))

            # Display duration of an epoch (use 2 to avoid initializations).
            if epoch == start_epoch + 1:
                t = time.time()

            model.train()
            total_epoch_loss_train = train_epoch(svi, train_loader)

            train_elbo.append(-total_epoch_loss_train)
            try:
                last_learning_rate = list(svi.optim.optim_objs.values())[0].get_last_lr()[0]
            except AttributeError:
                # not a scheduler
                last_learning_rate = args.learning_rate
            lr.append(last_learning_rate)

            if model is not None:
                model.loss['train']['epoch'].append(epoch)
                model.loss['train']['elbo'].append(-total_epoch_loss_train)
                model.loss['learning_rate']['epoch'].append(epoch)
                model.loss['learning_rate']['value'].append(last_learning_rate)

            if epoch == start_epoch + 1:
                time_per_epoch = time.time() - t
                logger.info("[epoch %03d]  average training loss: %.4f  (%.1f seconds per epoch)"
                            % (epoch, total_epoch_loss_train, time_per_epoch))
                epoch_checkpoint_freq = int(np.ceil(60 * checkpoint_freq / time_per_epoch))
                if (epoch_checkpoint_freq > 0) and (epoch_checkpoint_freq < epochs):
                    logger.info(f"Will checkpoint every {epoch_checkpoint_freq} epochs")
                elif epoch_checkpoint_freq >= epochs:
                    logger.info(f"Will not checkpoint due to projected run "
                                f"completion in under {checkpoint_freq} min")
            else:
                logger.info("[epoch %03d]  average training loss: %.4f"
                            % (epoch, total_epoch_loss_train))

            # If there is no test data (training_fraction == 1.), skip test.
            if (test_loader is not None) and (len(test_loader) > 0):

                # Every test_freq epochs, evaluate tests loss.
                if epoch % test_freq == 0:
                    model.eval()
                    total_epoch_loss_test = evaluate_epoch(svi, test_loader)
                    model.loss['test']['epoch'].append(epoch)
                    model.loss['test']['elbo'].append(-total_epoch_loss_test)
                    logger.info("[epoch %03d] average test loss: %.4f"
                                % (epoch, total_epoch_loss_test))

                    # Check whether test ELBO has spiked beyond specified conditions.
                    if (epoch_elbo_fail_fraction is not None) and (len(model.loss['test']['elbo']) > 2):
                        current_diff = max(0., model.loss['test']['elbo'][-2] - model.loss['test']['elbo'][-1])
                        overall_diff = np.abs(model.loss['test']['elbo'][-2] - model.loss['test']['elbo'][0])
                        fractional_spike = current_diff / overall_diff
                        if fractional_spike > epoch_elbo_fail_fraction:
                            raise ElboException(
                                f'Training failed because test loss moved {current_diff:.2f} '
                                f'in the wrong direction, and that is {fractional_spike:.2f} '
                                f'of the total test ELBO change, > '
                                f'specified epoch_elbo_fail_fraction {epoch_elbo_fail_fraction:.2f}'
                            )

            # Checkpoint throughout and after final epoch.
            if ((ckpt_tarball_name != 'none')
                    and (((checkpoint_freq > 0) and (epoch % epoch_checkpoint_freq == 0))
                         or (epoch == epochs))):  # checkpoint at final epoch
                save_checkpoint(filebase=output_filename,
                                tarball_name=ckpt_tarball_name,
                                args=args,
                                model_obj=model,
                                scheduler=svi.optim,
                                train_loader=train_loader,
                                test_loader=test_loader)

        # Check on the final test ELBO to see if it meets criteria.
        if final_elbo_fail_fraction is not None:
            best_test_elbo = max(model.loss['test']['elbo'])
            if model.loss['test']['elbo'][-1] < best_test_elbo:
                final_best_diff = best_test_elbo - model.loss['test']['elbo'][-1]
                initial_best_diff = best_test_elbo - model.loss['test']['elbo'][0]
                if initial_best_diff == 0:
                    raise ElboException(
                        f"Training failed because there was no improvement from the initial test loss {model.loss['test']['elbo'][0]:.2f}. "
                        f"Final test loss was {model.loss['test']['elbo'][-1]}"
                    )
                elif (final_best_diff / initial_best_diff) > final_elbo_fail_fraction:
                    raise ElboException(
                        f"Training failed because final test loss {model.loss['test']['elbo'][-1]:.2f} "
                        f'is not sufficiently close to best test loss {best_test_elbo:.2f}, '
                        f"compared to the initial test loss {model.loss['test']['elbo'][0]:.2f}. "
                        f'Fractional difference is {final_best_diff / initial_best_diff:.2f}, '
                        f'which is > specified final_elbo_fail_fraction {final_elbo_fail_fraction:.2f}'
                    )

    # Exception allows program to continue after ending inference prematurely.
    except KeyboardInterrupt:
        logger.info("Inference procedure stopped by keyboard interrupt... "
                    "will save a checkpoint.")
        save_checkpoint(filebase=output_filename,
                        tarball_name=ckpt_tarball_name,
                        args=args,
                        model_obj=model,
                        scheduler=svi.optim,
                        train_loader=train_loader,
                        test_loader=test_loader)

    except ElboException as e:
        logger.info(e.message)
        raise e  # re-raise the exception to pass it back to caller function

    # Exception allows program to produce output when terminated by a NaN.
    except NanException as nan:
        print(nan.message)
        logger.info(f"Inference procedure terminated early due to a NaN value in: {nan.param}\n\n"
                    f"The suggested fix is to reduce the learning rate by a factor of two.\n\n")
        sys.exit(1)

    logger.info(datetime.now().strftime('%Y-%m-%d %H:%M:%S'))

    # Check final ELBO meets conditions.
    if (final_elbo_fail_fraction is not None) and (len(model.loss['test']['elbo']) > 1):
        best_test_elbo = max(model.loss['test']['elbo'])
        if -model.loss['test']['elbo'][-1] >= -best_test_elbo * (1 + final_elbo_fail_fraction):
            raise ElboException(f"Training failed because final test loss ({-model.loss['test']['elbo'][-1]:.4f}) "
                                f'exceeds best test loss ({-best_test_elbo:.4f}) by >= '
                                f'{100 * final_elbo_fail_fraction:.1f}%')

    # Free up all the GPU memory we can once training is complete.
    torch.cuda.empty_cache()

<<<<<<< HEAD
    return train_elbo, model.loss['test']['elbo']
=======
    Returns:
         model: cellbender.model.RemoveBackgroundPyroModel that has had
            inference run.

    """

    # Get the trimmed count matrix (transformed if called for).
    count_matrix = dataset_obj.get_count_matrix()

    # Configure pyro options (skip validations to improve speed).
    pyro.enable_validation(False)
    pyro.distributions.enable_validation(False)

    # Decide on the backend.
    device = 'cpu'
    if args.use_cuda:
        device = 'cuda'
    else:
        if args.use_mps:
            device = 'mps'

    # Load the dataset into DataLoaders.
    frac = args.training_fraction  # Fraction of barcodes to use for training
    batch_size = int(min(300, frac * dataset_obj.analyzed_barcode_inds.size / 2))

    for attempt in range(args.num_training_tries):
        # set seed for every attempt for reproducibility
        pyro.set_rng_seed(0)
        pyro.clear_param_store()

        # Set up the variational autoencoder:

        # Encoder.
        encoder_z = EncodeZ(input_dim=count_matrix.shape[1],
                            hidden_dims=args.z_hidden_dims,
                            output_dim=args.z_dim,
                            input_transform='normalize')

        encoder_other = EncodeNonZLatents(n_genes=count_matrix.shape[1],
                                          z_dim=args.z_dim,
                                          hidden_dims=consts.ENC_HIDDEN_DIMS,
                                          log_count_crossover=dataset_obj.priors['log_counts_crossover'],
                                          prior_log_cell_counts=np.log1p(dataset_obj.priors['cell_counts']),
                                          input_transform='normalize')

        encoder = CompositeEncoder({'z': encoder_z,
                                    'other': encoder_other})

        # Decoder.
        decoder = Decoder(input_dim=args.z_dim,
                          hidden_dims=args.z_hidden_dims[::-1],
                          output_dim=count_matrix.shape[1])

        # Set up the pyro model for variational inference.
        model = RemoveBackgroundPyroModel(model_type=args.model,
                                          encoder=encoder,
                                          decoder=decoder,
                                          dataset_obj=dataset_obj,
                                          device=device)

        train_loader, test_loader = \
            prep_data_for_training(dataset=count_matrix,
                                   empty_drop_dataset=
                                   dataset_obj.get_count_matrix_empties(),
                                   random_state=dataset_obj.random,
                                   batch_size=batch_size,
                                   training_fraction=frac,
                                   fraction_empties=args.fraction_empties,
                                   shuffle=True,
                                   device=device)

        # Set up the optimizer.
        optimizer = pyro.optim.clipped_adam.ClippedAdam
        optimizer_args = {'lr': args.learning_rate, 'clip_norm': 10.}

        # Set up a learning rate scheduler.
        minibatches_per_epoch = int(np.ceil(len(train_loader) / train_loader.batch_size).item())
        scheduler_args = {'optimizer': optimizer,
                          'max_lr': args.learning_rate * 10,
                          'steps_per_epoch': minibatches_per_epoch,
                          'epochs': args.epochs,
                          'optim_args': optimizer_args}
        scheduler = pyro.optim.OneCycleLR(scheduler_args)

        # Determine the loss function.
        if args.use_jit:

            # Call guide() once as a warm-up.
            model.guide(torch.zeros([10, dataset_obj.analyzed_gene_inds.size]).to(model.device))

            if args.model == "simple":
                loss_function = JitTrace_ELBO()
            else:
                loss_function = JitTraceEnum_ELBO(max_plate_nesting=1,
                                                  strict_enumeration_warning=False)
        else:

            if args.model == "simple":
                loss_function = Trace_ELBO()
            else:
                loss_function = TraceEnum_ELBO(max_plate_nesting=1)

        # Set up the inference process.
        svi = SVI(model.model, model.guide, scheduler,
                  loss=loss_function)

        # Run training.
        train_elbo, test_elbo, succeeded = run_training(model, svi, train_loader, test_loader,
                                                        epochs=args.epochs, test_freq=5,
                                                        final_elbo_fail_fraction=args.final_elbo_fail_fraction,
                                                        epoch_elbo_fail_fraction=args.epoch_elbo_fail_fraction)
        if succeeded or attempt+1 >= args.num_training_tries:
            break
        else:
            args.learning_rate = args.learning_rate * args.learning_rate_retry_mult
            logging.info("Learning failed.  Retrying with learning-rate %.8f" % args.learning_rate)

    return model
>>>>>>> 7202b56c
<|MERGE_RESOLUTION|>--- conflicted
+++ resolved
@@ -296,126 +296,6 @@
 
     # Free up all the GPU memory we can once training is complete.
     torch.cuda.empty_cache()
-
-<<<<<<< HEAD
-    return train_elbo, model.loss['test']['elbo']
-=======
-    Returns:
-         model: cellbender.model.RemoveBackgroundPyroModel that has had
-            inference run.
-
-    """
-
-    # Get the trimmed count matrix (transformed if called for).
-    count_matrix = dataset_obj.get_count_matrix()
-
-    # Configure pyro options (skip validations to improve speed).
-    pyro.enable_validation(False)
-    pyro.distributions.enable_validation(False)
-
-    # Decide on the backend.
-    device = 'cpu'
-    if args.use_cuda:
-        device = 'cuda'
-    else:
-        if args.use_mps:
-            device = 'mps'
-
-    # Load the dataset into DataLoaders.
-    frac = args.training_fraction  # Fraction of barcodes to use for training
-    batch_size = int(min(300, frac * dataset_obj.analyzed_barcode_inds.size / 2))
-
-    for attempt in range(args.num_training_tries):
-        # set seed for every attempt for reproducibility
-        pyro.set_rng_seed(0)
-        pyro.clear_param_store()
-
-        # Set up the variational autoencoder:
-
-        # Encoder.
-        encoder_z = EncodeZ(input_dim=count_matrix.shape[1],
-                            hidden_dims=args.z_hidden_dims,
-                            output_dim=args.z_dim,
-                            input_transform='normalize')
-
-        encoder_other = EncodeNonZLatents(n_genes=count_matrix.shape[1],
-                                          z_dim=args.z_dim,
-                                          hidden_dims=consts.ENC_HIDDEN_DIMS,
-                                          log_count_crossover=dataset_obj.priors['log_counts_crossover'],
-                                          prior_log_cell_counts=np.log1p(dataset_obj.priors['cell_counts']),
-                                          input_transform='normalize')
-
-        encoder = CompositeEncoder({'z': encoder_z,
-                                    'other': encoder_other})
-
-        # Decoder.
-        decoder = Decoder(input_dim=args.z_dim,
-                          hidden_dims=args.z_hidden_dims[::-1],
-                          output_dim=count_matrix.shape[1])
-
-        # Set up the pyro model for variational inference.
-        model = RemoveBackgroundPyroModel(model_type=args.model,
-                                          encoder=encoder,
-                                          decoder=decoder,
-                                          dataset_obj=dataset_obj,
-                                          device=device)
-
-        train_loader, test_loader = \
-            prep_data_for_training(dataset=count_matrix,
-                                   empty_drop_dataset=
-                                   dataset_obj.get_count_matrix_empties(),
-                                   random_state=dataset_obj.random,
-                                   batch_size=batch_size,
-                                   training_fraction=frac,
-                                   fraction_empties=args.fraction_empties,
-                                   shuffle=True,
-                                   device=device)
-
-        # Set up the optimizer.
-        optimizer = pyro.optim.clipped_adam.ClippedAdam
-        optimizer_args = {'lr': args.learning_rate, 'clip_norm': 10.}
-
-        # Set up a learning rate scheduler.
-        minibatches_per_epoch = int(np.ceil(len(train_loader) / train_loader.batch_size).item())
-        scheduler_args = {'optimizer': optimizer,
-                          'max_lr': args.learning_rate * 10,
-                          'steps_per_epoch': minibatches_per_epoch,
-                          'epochs': args.epochs,
-                          'optim_args': optimizer_args}
-        scheduler = pyro.optim.OneCycleLR(scheduler_args)
-
-        # Determine the loss function.
-        if args.use_jit:
-
-            # Call guide() once as a warm-up.
-            model.guide(torch.zeros([10, dataset_obj.analyzed_gene_inds.size]).to(model.device))
-
-            if args.model == "simple":
-                loss_function = JitTrace_ELBO()
-            else:
-                loss_function = JitTraceEnum_ELBO(max_plate_nesting=1,
-                                                  strict_enumeration_warning=False)
-        else:
-
-            if args.model == "simple":
-                loss_function = Trace_ELBO()
-            else:
-                loss_function = TraceEnum_ELBO(max_plate_nesting=1)
-
-        # Set up the inference process.
-        svi = SVI(model.model, model.guide, scheduler,
-                  loss=loss_function)
-
-        # Run training.
-        train_elbo, test_elbo, succeeded = run_training(model, svi, train_loader, test_loader,
-                                                        epochs=args.epochs, test_freq=5,
-                                                        final_elbo_fail_fraction=args.final_elbo_fail_fraction,
-                                                        epoch_elbo_fail_fraction=args.epoch_elbo_fail_fraction)
-        if succeeded or attempt+1 >= args.num_training_tries:
-            break
-        else:
-            args.learning_rate = args.learning_rate * args.learning_rate_retry_mult
-            logging.info("Learning failed.  Retrying with learning-rate %.8f" % args.learning_rate)
-
-    return model
->>>>>>> 7202b56c
+    torch.mps.empty_cache()
+
+    return train_elbo, model.loss['test']['elbo']